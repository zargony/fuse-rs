--- conflicted
+++ resolved
@@ -6,8 +6,7 @@
 #[cfg(target_os = "macos")]
 const LIBFUSE_NAME: &str = "osxfuse";
 
-<<<<<<< HEAD
-fn main () {
+fn main() {
     let k = "FUSE_SYS_DELEGATE_LINKING";
 
     println!("cargo:rerun-if-env-changed={}", k);
@@ -15,13 +14,9 @@
         return;
     }
 
-    pkg_config::Config::new().atleast_version("2.6.0").probe(LIBFUSE_NAME).unwrap();
-=======
-fn main() {
     pkg_config::Config::new()
         .atleast_version("2.6.0")
         .probe(LIBFUSE_NAME)
         .map_err(|e| eprintln!("{}", e))
         .unwrap();
->>>>>>> f834fbbd
 }