/*!
 * A session is established with the kernel driver while a userspace
 * filesystem is mounted. The session connects to the kernel driver and
 * runs a loop that receives, dispatches and replies kernel requests.
 */

<<<<<<< HEAD
use std::{mem, task, vec};
use std::libc::{dev_t, c_int, mode_t, off_t, size_t};
use std::libc::{EIO, ENOSYS, EPROTO, ERANGE, EAGAIN, EINTR, ENODEV, ENOENT};
use native::*;
use native::consts::*;
use sendable::{Sendable,DirBuffer};
use channel;
use channel::{FusePort,FuseChan};
=======
use std::cell::Cell;
use std::task;
use std::libc::{EAGAIN, EINTR, ENODEV, ENOENT};
use channel::Channel;
>>>>>>> 8551b70a
use Filesystem;
use argument::ArgumentIterator;
use super::logstr;
use request::{Request, new_request, new_request_with_handler, send_reply};

#[cfg(target_os = "macos")]
/// We support async reads and our filesystems are usually case-insensitive
/// TODO: should case sensitivity be an option passable by the implementing FS?
static INIT_FLAGS: u32 = FUSE_ASYNC_READ | FUSE_CASE_INSENSITIVE;

#[cfg(not(target_os = "macos"))]
/// We support async reads
static INIT_FLAGS: u32 = FUSE_ASYNC_READ;

/// The session data structure
pub struct Session<FS> {
	filesystem: FS,
	mountpoint: Path,
	port: FusePort,
	chan: FuseChan,
	proto_major: uint,
	proto_minor: uint,
	initialized: bool,
	destroyed: bool,
}

impl<FS: Filesystem+Send> Session<FS> {
	/// Mount the given filesystem to the given mountpoint
	pub fn mount (filesystem: FS, mountpoint: &Path, options: &[&[u8]]) -> Session<FS> {
		info!("Mounting {}", mountpoint.display());
		let (fport, fchan) = channel::mount(mountpoint, options).expect("unable to mount filesystem");
		Session {
			filesystem: filesystem,
			mountpoint: mountpoint.clone(),
			chan: fchan,
			port: fport,
			proto_major: 0,
			proto_minor: 0,
			initialized: false,
			destroyed: false,
		}
	}

	/// Run the session loop that receives, dispatches and replies to kernel requests.
	/// Make sure to run it on a new single threaded scheduler since the I/O in the
	/// session loop can block.
	pub fn run (&mut self) {
		let mut data:~[u8] = vec::with_capacity(channel::BUFFER_SIZE);
		loop {
			match self.port.read(&mut data) {
				Err(ENOENT) => continue,		// Operation interrupted. Accordingly to FUSE, this is safe to retry
				Err(EINTR) => continue,			// Interrupted system call, retry
				Err(EAGAIN) => continue,		// Explicitly try again
				Err(ENODEV) => break,			// Filesystem was unmounted, quit the loop
				Err(err) => fail!("Lost connection to FUSE device. Error {:i}", err),
				Ok(_) => self.dispatch(data),
			}
		}
	}

	/// Start the session loop in a background task
	pub fn start (self) -> BackgroundSession {
		BackgroundSession::start(self)
	}

	/// Dispatch request to the given filesystem.
	/// This parses a previously read request, calls the appropriate
	/// filesystem operation method and sends back the returned reply
	/// to the kernel
	fn dispatch(&mut self, data_vec:&mut [u8]) {
		// Every request begins with a fuse_in_header struct followed by arbitrary
		// data depending on which opcode it contains
		assert!(data_vec.len() >= mem::size_of::<fuse_in_header>());
		let mut data = ArgumentIterator::new(data_vec);
		let header: &fuse_in_header = data.fetch();
		let opcode: fuse_opcode = match FromPrimitive::from_u32(header.opcode) {
			Some(op) => op,
			None => {
				warn!("Ignoring unknown FUSE operation {:u}", header.opcode)
				self.send_reply_error(header.unique, ENOSYS);
				return;
			},
		};
		match opcode {
			// Filesystem initialization
			FUSE_INIT => {
				let arg: &fuse_init_in = data.fetch();
				debug!("INIT({:u})   kernel: ABI {:u}.{:u}, flags {:#x}, max readahead {:u}", header.unique, arg.major, arg.minor, arg.flags, arg.max_readahead);
				// We don't support ABI versions before 7.6
				if arg.major < 7 || (arg.major < 7 && arg.minor < 6) {
					error!("Unsupported FUSE ABI version {:u}.{:u}", arg.major, arg.minor);
					self.send_reply_error(header.unique, EPROTO);
					return;
				}
				// Remember ABI version supported by kernel
				self.proto_major = arg.major as uint;
				self.proto_minor = arg.minor as uint;
				// Call filesystem init method and give it a chance to return an error
				let res = self.filesystem.init();
				if res.is_err() {
					self.send_reply_error(header.unique, res.unwrap_err());
					return;
				}
				// Reply with our desired version and settings. If the kernel supports a
				// larger major version, it'll re-send a matching init message. If it
				// supports only lower major versions, we replied with an error above.
				let reply = fuse_init_out {
					major: FUSE_KERNEL_VERSION,
					minor: FUSE_KERNEL_MINOR_VERSION,
					max_readahead: arg.max_readahead,
					flags: INIT_FLAGS,
					unused: 0,
					max_write: channel::MAX_WRITE_SIZE,
				};
				debug!("INIT({:u}) response: ABI {:u}.{:u}, flags {:#x}, max readahead {:u}, max write {:u}", header.unique, reply.major, reply.minor, reply.flags, reply.max_readahead, reply.max_write);
				self.initialized = true;
				self.send_reply(header.unique, Ok(reply));
			},
			// Any operation is invalid before initialization
			_ if !self.initialized => {
				warn!("Ignoring FUSE operation {:u} before init", header.opcode);
				self.send_reply_error(header.unique, EIO);
			},
			// Filesystem destroyed
			FUSE_DESTROY => {
				debug!("DESTROY({:u})", header.unique);
				self.filesystem.destroy();
				self.destroyed = true;
				self.send_reply(header.unique, Ok(()));
			},
			// Any operation is invalid after destroy
			_ if self.destroyed => {
				warn!("Ignoring FUSE operation {:u} after destroy", header.opcode);
				self.send_reply_error(header.unique, EIO);
			}

			FUSE_INTERRUPT => {
				let arg: &fuse_interrupt_in = data.fetch();
				debug!("INTERRUPT({:u}) unique {:u}", header.unique, arg.unique);
				self.filesystem.interrupt(header.unique);
			},

			FUSE_LOOKUP => {
				let name = data.fetch_str();
				debug!("LOOKUP({:u}) parent {:#018x}, name {:s}", header.unique, header.nodeid, logstr(name));
				let req = self.new_request(header);
				self.filesystem.lookup(req, header.nodeid, name);
			},
			FUSE_FORGET => {
				let arg: &fuse_forget_in = data.fetch();
				debug!("FORGET({:u}) ino {:#018x}, nlookup {:u}", header.unique, header.nodeid, arg.nlookup);
				self.filesystem.forget(header.nodeid, arg.nlookup as uint);	// no reply
			},
			FUSE_GETATTR => {
				debug!("GETATTR({:u}) ino {:#018x}", header.unique, header.nodeid);
				let req = self.new_request(header);
				self.filesystem.getattr(req, header.nodeid);
			},
			FUSE_SETATTR => {
				let arg: &fuse_setattr_in = data.fetch();
				debug!("SETATTR({:u}) ino {:#018x}, valid {:#x}", header.unique, header.nodeid, arg.valid);
				let req = self.new_request(header);
				self.filesystem.setattr(req, header.nodeid, arg);
			},
			FUSE_READLINK => {
				debug!("READLINK({:u}) ino {:#018x}", header.unique, header.nodeid);
				let req = self.new_request(header);
				self.filesystem.readlink(req, header.nodeid);
			},
			FUSE_MKNOD => {
				let arg: &fuse_mknod_in = data.fetch();
				let name = data.fetch_str();
				debug!("MKNOD({:u}) parent {:#018x}, name {:s}, mode {:#05o}, rdev {:u}", header.unique, header.nodeid, logstr(name), arg.mode, arg.rdev);
				let req = self.new_request(header);
				self.filesystem.mknod(req, header.nodeid, name, arg.mode as mode_t, arg.rdev as dev_t);
			},
			FUSE_MKDIR => {
				let arg: &fuse_mkdir_in = data.fetch();
				let name = data.fetch_str();
				debug!("MKDIR({:u}) parent {:#018x}, name {:s}, mode {:#05o}", header.unique, header.nodeid, logstr(name), arg.mode);
				let req = self.new_request(header);
				self.filesystem.mkdir(req, header.nodeid, name, arg.mode as mode_t);
			},
			FUSE_UNLINK => {
				let name = data.fetch_str();
				debug!("UNLINK({:u}) parent {:#018x}, name {:s}", header.unique, header.nodeid, logstr(name));
				let req = self.new_request(header);
				self.filesystem.unlink(req, header.nodeid, name);
			},
			FUSE_RMDIR => {
				let name = data.fetch_str();
				debug!("RMDIR({:u}) parent {:#018x}, name {:s}", header.unique, header.nodeid, logstr(name));
				let req = self.new_request(header);
				self.filesystem.rmdir(req, header.nodeid, name);
			},
			FUSE_SYMLINK => {
				let name = data.fetch_str();
				let link = data.fetch_str();
				debug!("SYMLINK({:u}) parent {:#018x}, name {:s}, link {:s}", header.unique, header.nodeid, logstr(name), logstr(link));
				let req = self.new_request(header);
				self.filesystem.symlink(req, header.nodeid, name, link);
			},
			FUSE_RENAME => {
				let arg: &fuse_rename_in = data.fetch();
				let name = data.fetch_str();
				let newname = data.fetch_str();
				debug!("RENAME({:u}) parent {:#018x}, name {:s}, newparent {:#018x}, newname {:s}", header.unique, header.nodeid, logstr(name), arg.newdir, logstr(newname));
				let req = self.new_request(header);
				self.filesystem.rename(req, header.nodeid, name, arg.newdir, newname);
			},
			FUSE_LINK => {
				let arg: &fuse_link_in = data.fetch();
				let newname = data.fetch_str();
				debug!("LINK({:u}) ino {:#018x}, newparent {:#018x}, newname {:s}", header.unique, arg.oldnodeid, header.nodeid, logstr(newname));
				let req = self.new_request(header);
				self.filesystem.link(req, arg.oldnodeid, header.nodeid, newname);
			},
			FUSE_OPEN => {
				let arg: &fuse_open_in = data.fetch();
				debug!("OPEN({:u}) ino {:#018x}, flags {:#x}", header.unique, header.nodeid, arg.flags);
				let req = self.new_request(header);
				self.filesystem.open(req, header.nodeid, arg.flags as uint);
			},
			FUSE_READ => {
				let arg: &fuse_read_in = data.fetch();
				debug!("READ({:u}) ino {:#018x}, fh {:u}, offset {:u}, size {:u}", header.unique, header.nodeid, arg.fh, arg.offset, arg.size);
				let req = self.new_request(header);
				self.filesystem.read(req, header.nodeid, arg.fh, arg.offset as off_t, arg.size as size_t);
			},
			FUSE_WRITE => {
				let arg: &fuse_write_in = data.fetch();
				let data = data.fetch_data();
				assert!(data.len() == arg.size as uint);
				debug!("WRITE({:u}) ino {:#018x}, fh {:u}, offset {:u}, size {:u}, flags {:#x}", header.unique, header.nodeid, arg.fh, arg.offset, arg.size, arg.write_flags);
				let req = do new_request_with_handler::<size_t>(self.chan.clone(), header.unique) |chan, unique, result| {
					send_reply(chan, unique, result.map(|written| ~fuse_write_out { size: written as u32, padding: 0 }))
				};
				self.filesystem.write(req, header.nodeid, arg.fh, arg.offset as off_t, data, arg.write_flags as uint);
			},
			FUSE_FLUSH => {
				let arg: &fuse_flush_in = data.fetch();
				debug!("FLUSH({:u}) ino {:#018x}, fh {:u}, lock owner {:u}", header.unique, header.nodeid, arg.fh, arg.lock_owner);
				let req = self.new_request(header);
				self.filesystem.flush(req, header.nodeid, arg.fh, arg.lock_owner);
			},
			FUSE_RELEASE => {
				let arg: &fuse_release_in = data.fetch();
				let flush = match arg.release_flags & FUSE_RELEASE_FLUSH { 0 => false, _ => true };
				debug!("RELEASE({:u}) ino {:#018x}, fh {:u}, flags {:#x}, release flags {:#x}, lock owner {:u}", header.unique, header.nodeid, arg.fh, arg.flags, arg.release_flags, arg.lock_owner);
				let req = self.new_request(header);
				self.filesystem.release(req, header.nodeid, arg.fh, arg.flags as uint, arg.lock_owner, flush);
			},
			FUSE_FSYNC => {
				let arg: &fuse_fsync_in = data.fetch();
				let datasync = match arg.fsync_flags & 1 { 0 => false, _ => true };
				debug!("FSYNC({:u}) ino {:#018x}, fh {:u}, flags {:#x}", header.unique, header.nodeid, arg.fh, arg.fsync_flags);
				let req = self.new_request(header);
				self.filesystem.fsync(req, header.nodeid, arg.fh, datasync);
			},
			FUSE_OPENDIR => {
				let arg: &fuse_open_in = data.fetch();
				debug!("OPENDIR({:u}) ino {:#018x}, flags {:#x}", header.unique, header.nodeid, arg.flags);
				let req = self.new_request(header);
				self.filesystem.opendir(req, header.nodeid, arg.flags as uint);
			},
			FUSE_READDIR => {
				let arg: &fuse_read_in = data.fetch();
				debug!("READDIR({:u}) ino {:#018x}, fh {:u}, offset {:u}, size {:u}", header.unique, header.nodeid, arg.fh, arg.offset, arg.size);
				let req = self.new_request(header);
				self.filesystem.readdir(req, header.nodeid, arg.fh, arg.offset as off_t, DirBuffer::new(arg.size as uint));
			},
			FUSE_RELEASEDIR => {
				let arg: &fuse_release_in = data.fetch();
				debug!("RELEASEDIR({:u}) ino {:#018x}, fh {:u}, flags {:#x}, release flags {:#x}, lock owner {:u}", header.unique, header.nodeid, arg.fh, arg.flags, arg.release_flags, arg.lock_owner);
				let req = self.new_request(header);
				self.filesystem.releasedir(req, header.nodeid, arg.fh, arg.flags as uint);
			},
			FUSE_FSYNCDIR => {
				let arg: &fuse_fsync_in = data.fetch();
				let datasync = match arg.fsync_flags & 1 { 0 => false, _ => true };
				debug!("FSYNCDIR({:u}) ino {:#018x}, fh {:u}, flags {:#x}", header.unique, header.nodeid, arg.fh, arg.fsync_flags);
				let req = self.new_request(header);
				self.filesystem.fsyncdir(req, header.nodeid, arg.fh, datasync);
			},
			FUSE_STATFS => {
				debug!("STATFS({:u}) ino {:#018x}", header.unique, header.nodeid);
				let req = self.new_request(header);
				self.filesystem.statfs(req, header.nodeid);
			},
			FUSE_SETXATTR => {
				let arg: &fuse_setxattr_in = data.fetch();
				let name = data.fetch_str();
				let value = data.fetch_data();
				assert!(value.len() == arg.size as uint);
				debug!("SETXATTR({:u}) ino {:#018x}, name {:s}, size {:u}, flags {:#x}", header.unique, header.nodeid, logstr(name), arg.size, arg.flags);
				#[cfg(target_os = "macos")]
				fn get_position(arg: &fuse_setxattr_in) -> off_t { arg.position as off_t }
				#[cfg(not(target_os = "macos"))]
				fn get_position(_arg: &fuse_setxattr_in) -> off_t { 0 }
				let req = self.new_request(header);
				self.filesystem.setxattr(req, header.nodeid, name, value, arg.flags as uint, get_position(arg));
			},
			FUSE_GETXATTR => {
				let arg: &fuse_getxattr_in = data.fetch();
				let name = data.fetch_str();
				debug!("GETXATTR({:u}) ino {:#018x}, name {:s}, size {:u}", header.unique, header.nodeid, logstr(name), arg.size);
				let size = arg.size as uint;
				let req = do new_request_with_handler::<~[u8]>(self.chan.clone(), header.unique) |chan, unique, result| {
					if size == 0 {
						send_reply(chan, unique, result.map(|value| fuse_getxattr_out { size: value.len() as u32, padding: 0 }));
					} else {
						let reply_result = do result.and_then |value| { 
							if value.len() > size {
								Err(ERANGE)
							} else { Ok(value) }
						};
						send_reply(chan, unique, reply_result);
					}
				};
				self.filesystem.getxattr(req, header.nodeid, name);
			},
			FUSE_LISTXATTR => {
				let arg: &fuse_getxattr_in = data.fetch();
				debug!("LISTXATTR({:u}) ino {:#018x}, size {:u}", header.unique, header.nodeid, arg.size);
				let req = do new_request_with_handler::<~[&[u8]]>(self.chan.clone(), header.unique) |chan, unique, _list| {
					// TODO: If arg.size is zero, the size of the attribute list should be sent with fuse_getxattr_out
					// TODO: If arg.size is non-zero, send the attribute list if it fits, or ERANGE otherwise
					send_reply(chan, unique, Err::<(),c_int>(ENOSYS))
				};
				self.filesystem.listxattr(req, header.nodeid);
			},
			FUSE_REMOVEXATTR => {
				let name = data.fetch_str();
				debug!("REMOVEXATTR({:u}) ino {:#018x}, name {:s}", header.unique, header.nodeid, logstr(name));
				let req = self.new_request(header);
				self.filesystem.removexattr(req, header.nodeid, name);
			},
			FUSE_ACCESS => {
				let arg: &fuse_access_in = data.fetch();
				debug!("ACCESS({:u}) ino {:#018x}, mask {:#05o}", header.unique, header.nodeid, arg.mask);
				let req = self.new_request(header);
				self.filesystem.access(req, header.nodeid, arg.mask as uint);
			},
			FUSE_CREATE => {
				let arg: &fuse_open_in = data.fetch();
				let name = data.fetch_str();
				debug!("CREATE({:u}) parent {:#018x}, name {:s}, mode {:#05o}, flags {:#x}", header.unique, header.nodeid, logstr(name), arg.mode, arg.flags);
				let req = self.new_request(header);
				self.filesystem.create(req, header.nodeid, name, arg.mode as mode_t, arg.flags as uint);
			},
			FUSE_GETLK => {
				let arg: &fuse_lk_in = data.fetch();
				debug!("GETLK({:u}) ino {:#018x}, fh {:u}, lock owner {:u}", header.unique, header.nodeid, arg.fh, arg.owner);
				let req = self.new_request(header);
				self.filesystem.getlk(req, header.nodeid, arg.fh, arg.owner, &arg.lk);
			},
			FUSE_SETLK | FUSE_SETLKW => {
				let arg: &fuse_lk_in = data.fetch();
				let sleep = match opcode { FUSE_SETLKW => true, _ => false };
				debug!("SETLK({:u}) ino {:#018x}, fh {:u}, lock owner {:u}", header.unique, header.nodeid, arg.fh, arg.owner);
				let req = self.new_request(header);
				self.filesystem.setlk(req, header.nodeid, arg.fh, arg.owner, &arg.lk, sleep);
			},
			FUSE_BMAP => {
				let arg: &fuse_bmap_in = data.fetch();
				debug!("BMAP({:u}) ino {:#018x}, blocksize {:u}, ids {:u}", header.unique, header.nodeid, arg.blocksize, arg.block);
				let req = self.new_request(header);
				self.filesystem.bmap(req, header.nodeid, arg.blocksize as size_t, arg.block);
			},
            // OS X only
            FUSE_SETVOLNAME | FUSE_EXCHANGE | FUSE_GETXTIMES => self.dispatch_macos_only(opcode, header, &mut data),
        }
    }

    /// Handle OS X operation
    #[cfg(target_os = "macos")]
    fn dispatch_macos_only(&mut self, opcode: fuse_opcode, header: &fuse_in_header, data: &mut ArgumentIterator) {
        match opcode {
			FUSE_SETVOLNAME => {
				let name = data.fetch_str();
				debug!("SETVOLNAME({:u}) name {:s}", header.unique, logstr(name));
				let req = self.new_request(header);
				self.filesystem.setvolname(req, name);
			},
			FUSE_EXCHANGE => {
				let arg: &fuse_exchange_in = data.fetch();
				let oldname = data.fetch_str();
				let newname = data.fetch_str();
				debug!("EXCHANGE({:u}) parent {:#018x}, name {:s}, newparent {:#018x}, newname {:s}, options {:#x}", header.unique, arg.olddir, logstr(oldname), arg.newdir, logstr(newname), arg.options);
				let req = self.new_request(header);
				self.filesystem.exchange(req, arg.olddir, oldname, arg.newdir, newname, arg.options as uint);
			},
			FUSE_GETXTIMES => {
				debug!("GETXTIMES({:u}) ino {:#018x}", header.unique, header.nodeid);
				let req = self.new_request(header);
				self.filesystem.getxtimes(req, header.nodeid);
			},
            _ => unreachable!(),
		}
	}

    /// Warn about unsupported OS X operation on other os
    #[cfg(not(target_os = "macos"))]
    fn dispatch_macos_only(&mut self, _opcode: fuse_opcode, header: &fuse_in_header, _data: &mut ArgumentIterator) {
        warn!("Ignoring unsupported FUSE operation {:u}", header.opcode);
        self.send_reply_error(header.unique, ENOSYS);
    }

	fn new_request<T:Sendable+Send>(&mut self, header: &fuse_in_header) -> Request<T> {
		new_request::<T>(self.chan.clone(), header.unique)
	}

	fn send_reply_error(&self, unique: u64, err:c_int) {
		self.send_reply::<()>(unique, Err(err));
	}

	fn send_reply<T:Sendable>(&self, unique: u64, result: Result<T,c_int>) {
		new_request::<T>(self.chan.clone(), unique).reply(result);
	}
}

/// The background session data structure
pub struct BackgroundSession {
	mountpoint: Path,
}

impl BackgroundSession {
	/// Start the session loop of the given session in a background task
	pub fn start<FS: Filesystem+Send> (se: Session<FS>) -> BackgroundSession {
		let mountpoint = se.mountpoint.clone();
		let se = Cell::new(se);
		// The background task is started using a a new single threaded
		// scheduler since I/O in the session loop can block
<<<<<<< HEAD
		t.sched_mode(task::SingleThreaded);
		do t.spawn {
			let mut se = se;
			se.run();
=======
		do task::spawn_sched(task::SingleThreaded) {
			se.take().run();
>>>>>>> 8551b70a
		}
		BackgroundSession { mountpoint: mountpoint }
	}

	/// End the session by unmounting the filesystem (which will
	/// eventually end the session loop)
	pub fn unmount (&self) {
		info!("Unmounting {}", self.mountpoint.display());
		channel::unmount(&self.mountpoint);
	}
}<|MERGE_RESOLUTION|>--- conflicted
+++ resolved
@@ -4,7 +4,6 @@
  * runs a loop that receives, dispatches and replies kernel requests.
  */
 
-<<<<<<< HEAD
 use std::{mem, task, vec};
 use std::libc::{dev_t, c_int, mode_t, off_t, size_t};
 use std::libc::{EIO, ENOSYS, EPROTO, ERANGE, EAGAIN, EINTR, ENODEV, ENOENT};
@@ -13,12 +12,6 @@
 use sendable::{Sendable,DirBuffer};
 use channel;
 use channel::{FusePort,FuseChan};
-=======
-use std::cell::Cell;
-use std::task;
-use std::libc::{EAGAIN, EINTR, ENODEV, ENOENT};
-use channel::Channel;
->>>>>>> 8551b70a
 use Filesystem;
 use argument::ArgumentIterator;
 use super::logstr;
@@ -449,18 +442,11 @@
 	/// Start the session loop of the given session in a background task
 	pub fn start<FS: Filesystem+Send> (se: Session<FS>) -> BackgroundSession {
 		let mountpoint = se.mountpoint.clone();
-		let se = Cell::new(se);
 		// The background task is started using a a new single threaded
 		// scheduler since I/O in the session loop can block
-<<<<<<< HEAD
-		t.sched_mode(task::SingleThreaded);
-		do t.spawn {
+		do task::spawn_sched(task::SingleThreaded) {
 			let mut se = se;
 			se.run();
-=======
-		do task::spawn_sched(task::SingleThreaded) {
-			se.take().run();
->>>>>>> 8551b70a
 		}
 		BackgroundSession { mountpoint: mountpoint }
 	}
